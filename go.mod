--- conflicted
+++ resolved
@@ -3,18 +3,6 @@
 go 1.16
 
 require (
-<<<<<<< HEAD
-	github.com/golang/mock v1.5.0
-	github.com/spf13/pflag v1.0.5
-	golang.org/x/mod v0.4.2 // indirect
-	golang.org/x/sys v0.0.0-20210426230700-d19ff857e887 // indirect
-	golang.org/x/tools v0.1.0 // indirect
-	helm.sh/helm/v3 v3.5.1
-	k8s.io/apiextensions-apiserver v0.20.1
-	k8s.io/apimachinery v0.20.1
-	k8s.io/cli-runtime v0.20.1
-	k8s.io/client-go v0.20.1
-=======
 	github.com/golang/mock v1.6.0
 	github.com/spf13/pflag v1.0.5
 	helm.sh/helm/v3 v3.6.2
@@ -22,7 +10,6 @@
 	k8s.io/apimachinery v0.21.0
 	k8s.io/cli-runtime v0.21.0
 	k8s.io/client-go v0.21.0
->>>>>>> 994cd716
 	rsc.io/letsencrypt v0.0.3 // indirect
 	sigs.k8s.io/yaml v1.2.0
 )