package helmclient

import (
	"context"

<<<<<<< HEAD
	"helm.sh/helm/v3/pkg/action"
=======
	"helm.sh/helm/v3/pkg/release"
>>>>>>> d504b9fc
	"helm.sh/helm/v3/pkg/repo"
)

//go:generate mockgen -source=interface.go -package mockhelmclient -destination=./mock/interface.go -self_package=. Client

type Client interface {
	AddOrUpdateChartRepo(entry repo.Entry) error
	UpdateChartRepos() error
	InstallOrUpgradeChart(ctx context.Context, spec *ChartSpec) error
	ListDeployedReleases() ([]*release.Release, error)
	GetRelease(name string) (*release.Release, error)
	GetReleaseValues(name string, allValues bool) (map[string]interface{}, error)
	DeleteChartFromCache(spec *ChartSpec) error
	UninstallRelease(spec *ChartSpec) error
	TemplateChart(spec *ChartSpec) ([]byte, error)
	LintChart(spec *ChartSpec) error
	SetDebugLog(debugLog action.DebugLog)
}<|MERGE_RESOLUTION|>--- conflicted
+++ resolved
@@ -3,11 +3,8 @@
 import (
 	"context"
 
-<<<<<<< HEAD
 	"helm.sh/helm/v3/pkg/action"
-=======
 	"helm.sh/helm/v3/pkg/release"
->>>>>>> d504b9fc
 	"helm.sh/helm/v3/pkg/repo"
 )
 
