package helmclient

import (
	"bytes"
	"context"
	"encoding/json"
	"fmt"
	"log"
	"os"
	"strings"

	"github.com/spf13/pflag"
	"helm.sh/helm/v3/pkg/action"
	"helm.sh/helm/v3/pkg/chart"
	"helm.sh/helm/v3/pkg/chart/loader"
	"helm.sh/helm/v3/pkg/cli"
	"helm.sh/helm/v3/pkg/downloader"
	"helm.sh/helm/v3/pkg/getter"
	"helm.sh/helm/v3/pkg/release"
	"helm.sh/helm/v3/pkg/repo"
	"helm.sh/helm/v3/pkg/storage/driver"
	apiextensionsV1 "k8s.io/apiextensions-apiserver/pkg/apis/apiextensions/v1"
	"k8s.io/apiextensions-apiserver/pkg/apis/apiextensions/v1beta1"
	"k8s.io/apiextensions-apiserver/pkg/client/clientset/clientset"
	metaV1 "k8s.io/apimachinery/pkg/apis/meta/v1"
	"k8s.io/apimachinery/pkg/util/yaml"
	"k8s.io/cli-runtime/pkg/genericclioptions"
)

var storage = repo.File{}

const (
	defaultCachePath            = "/tmp/.helmcache"
	defaultRepositoryConfigPath = "/tmp/.helmrepo"
)

// New returns a new Helm client with the provided options
func New(options *Options) (Client, error) {
	settings := cli.New()

	err := setEnvSettings(options, settings)
	if err != nil {
		return nil, err
	}

	return newClient(options, settings.RESTClientGetter(), settings)
}

// NewClientFromKubeConf returns a new Helm client constructed with the provided kubeconfig options
func NewClientFromKubeConf(options *KubeConfClientOptions) (Client, error) {
	settings := cli.New()
	if options.KubeConfig == nil {
		return nil, fmt.Errorf("kubeconfig missing")
	}

	clientGetter := NewRESTClientGetter(options.Namespace, options.KubeConfig, nil)
	err := setEnvSettings(options.Options, settings)
	if err != nil {
		return nil, err
	}

	if options.KubeContext != "" {
		settings.KubeContext = options.KubeContext
	}

	return newClient(options.Options, clientGetter, settings)
}

// NewClientFromRestConf returns a new Helm client constructed with the provided REST config options
func NewClientFromRestConf(options *RestConfClientOptions) (Client, error) {
	settings := cli.New()

	clientGetter := NewRESTClientGetter(options.Namespace, nil, options.RestConfig)

	err := setEnvSettings(options.Options, settings)
	if err != nil {
		return nil, err
	}

	return newClient(options.Options, clientGetter, settings)
}

// newClient returns a new Helm client via the provided options and REST config
func newClient(options *Options, clientGetter genericclioptions.RESTClientGetter, settings *cli.EnvSettings) (Client, error) {
	err := setEnvSettings(options, settings)
	if err != nil {
		return nil, err
	}

	debugLog := options.DebugLog
	if debugLog == nil {
		debugLog = func(format string, v ...interface{}) {
			log.Printf(format, v...)
		}
	}

	actionConfig := new(action.Configuration)
	err = actionConfig.Init(
		clientGetter,
		settings.Namespace(),
		os.Getenv("HELM_DRIVER"),
		debugLog,
	)
	if err != nil {
		return nil, err
	}

	return &HelmClient{
		Settings:     settings,
		Providers:    getter.All(settings),
		storage:      &storage,
		ActionConfig: actionConfig,
		linting:      options.Linting,
		DebugLog:     debugLog,
	}, nil
}

// setEnvSettings sets the client's environment settings based on the provided client configuration
func setEnvSettings(options *Options, settings *cli.EnvSettings) error {
	if options == nil {
		options = &Options{
			RepositoryConfig: defaultRepositoryConfigPath,
			RepositoryCache:  defaultCachePath,
			Linting:          true,
		}
	}

	// set the namespace with this ugly workaround because cli.EnvSettings.namespace is private
	// thank you helm!
	if options.Namespace != "" {
		pflags := pflag.NewFlagSet("", pflag.ContinueOnError)
		settings.AddFlags(pflags)
		err := pflags.Parse([]string{"-n", options.Namespace})
		if err != nil {
			return err
		}
	}

	if options.RepositoryConfig == "" {
		options.RepositoryConfig = defaultRepositoryConfigPath
	}

	if options.RepositoryCache == "" {
		options.RepositoryCache = defaultCachePath
	}

	settings.RepositoryCache = options.RepositoryCache
	settings.RepositoryConfig = defaultRepositoryConfigPath
	settings.Debug = options.Debug

	return nil
}

// AddOrUpdateChartRepo adds or updates the provided helm chart repository
func (c *HelmClient) AddOrUpdateChartRepo(entry repo.Entry) error {
	chartRepo, err := repo.NewChartRepository(&entry, c.Providers)
	if err != nil {
		return err
	}

	chartRepo.CachePath = c.Settings.RepositoryCache

	_, err = chartRepo.DownloadIndexFile()
	if err != nil {
		return err
	}

	if c.storage.Has(entry.Name) {
		c.DebugLog("WARNING: repository name %q already exists", entry.Name)
		return nil
	}

	c.storage.Update(&entry)
	err = c.storage.WriteFile(c.Settings.RepositoryConfig, 0o644)
	if err != nil {
		return err
	}

	return nil
}

// UpdateChartRepos updates the list of chart repositories stored in the client's cache
func (c *HelmClient) UpdateChartRepos() error {
	for _, entry := range c.storage.Repositories {
		chartRepo, err := repo.NewChartRepository(entry, c.Providers)
		if err != nil {
			return err
		}

		chartRepo.CachePath = c.Settings.RepositoryCache
		_, err = chartRepo.DownloadIndexFile()
		if err != nil {
			return err
		}

		c.storage.Update(entry)
	}

	return c.storage.WriteFile(c.Settings.RepositoryConfig, 0o644)
}

// InstallOrUpgradeChart triggers the installation of the provided
// chart and returns the installed / upgraded release.
// If the chart is already installed, trigger an upgrade instead.
func (c *HelmClient) InstallOrUpgradeChart(ctx context.Context, spec *ChartSpec) (*release.Release, error) {
	installed, err := c.chartIsInstalled(spec.ReleaseName)
	if err != nil {
		return nil, err
	}

	if installed {
		return c.upgrade(ctx, spec)
	}

	return c.install(spec)
}

// ListDeployedReleases lists all deployed releases.
// Namespace and other context is provided via the Options struct when instantiating a client.
func (c *HelmClient) ListDeployedReleases() ([]*release.Release, error) {
	return c.listDeployedReleases()
}

// GetReleaseValues returns the (optionally, all computed) values for the specified release.
func (c *HelmClient) GetReleaseValues(name string, allValues bool) (map[string]interface{}, error) {
	return c.getReleaseValues(name, allValues)
}

// GetRelease returns a release specified by name.
func (c *HelmClient) GetRelease(name string) (*release.Release, error) {
	return c.getRelease(name)
}

// RollbackRelease rollbacks a release to a specific version.
// Specifying '0' as the value for 'version' will result in a rollback to the previous release version.
func (c *HelmClient) RollbackRelease(spec *ChartSpec, version int) error {
	return c.rollbackRelease(spec, version)
}

// DeleteChartFromCache deletes the provided chart from the client's cache
func (c *HelmClient) DeleteChartFromCache(spec *ChartSpec) error {
	return c.deleteChartFromCache(spec)
}

// UninstallRelease uninstalls the provided release
func (c *HelmClient) UninstallRelease(spec *ChartSpec) error {
	return c.uninstallRelease(spec)
}

// UninstallReleaseByName uninstalls a release identified by the provided 'name'.
func (c *HelmClient) UninstallReleaseByName(name string) error {
	return c.uninstallReleaseByName(name)
}

// install lints and installs the provided chart
func (c *HelmClient) install(spec *ChartSpec) (*release.Release, error) {
	client := action.NewInstall(c.ActionConfig)
	mergeInstallOptions(spec, client)

	if client.Version == "" {
		client.Version = ">0.0.0-0"
	}

	helmChart, chartPath, err := c.getChart(spec.ChartName, &client.ChartPathOptions)
	if err != nil {
		return nil, err
	}

	if helmChart.Metadata.Type != "" && helmChart.Metadata.Type != "application" {
		return nil, fmt.Errorf(
			"chart %q has an unsupported type and is not installable: %q",
			helmChart.Metadata.Name,
			helmChart.Metadata.Type,
		)
	}

	if req := helmChart.Metadata.Dependencies; req != nil {
		if err := action.CheckDependencies(helmChart, req); err != nil {
			if client.DependencyUpdate {
				man := &downloader.Manager{
					ChartPath:        chartPath,
					Keyring:          client.ChartPathOptions.Keyring,
					SkipUpdate:       false,
					Getters:          c.Providers,
					RepositoryConfig: c.Settings.RepositoryConfig,
					RepositoryCache:  c.Settings.RepositoryCache,
				}
				if err := man.Update(); err != nil {
					return nil, err
				}
			} else {
				return nil, err
			}
		}
	}

	values, err := spec.GetValuesMap()
	if err != nil {
		return nil, err
	}

	if c.linting {
		err = c.lint(chartPath, values)
		if err != nil {
			return nil, err
		}
	}

	rel, err := client.Run(helmChart, values)
	if err != nil {
		return rel, err
	}

	c.DebugLog("release installed successfully: %s/%s-%s", rel.Name, rel.Name, rel.Chart.Metadata.Version)

	return rel, nil
}

// upgrade upgrades a chart and CRDs
func (c *HelmClient) upgrade(ctx context.Context, spec *ChartSpec) (*release.Release, error) {
	client := action.NewUpgrade(c.ActionConfig)
	mergeUpgradeOptions(spec, client)

	if client.Version == "" {
		client.Version = ">0.0.0-0"
	}

	helmChart, chartPath, err := c.getChart(spec.ChartName, &client.ChartPathOptions)
	if err != nil {
		return nil, err
	}

	if req := helmChart.Metadata.Dependencies; req != nil {
		if err := action.CheckDependencies(helmChart, req); err != nil {
			return nil, err
		}
	}

	values, err := spec.GetValuesMap()
	if err != nil {
		return nil, err
	}

	if c.linting {
		err = c.lint(chartPath, values)
		if err != nil {
			return nil, err
		}
	}

	if !spec.SkipCRDs && spec.UpgradeCRDs {
		c.DebugLog("updating crds")
		err = c.upgradeCRDs(ctx, helmChart)
		if err != nil {
			return nil, err
		}
	}

	rel, err := client.Run(spec.ReleaseName, helmChart, values)
	if err != nil {
		return rel, err
	}

	c.DebugLog("release upgrade successfully: %s/%s-%s", rel.Name, rel.Name, rel.Chart.Metadata.Version)

	return rel, nil
}

// deleteChartFromCache deletes the provided chart from the client's cache
func (c *HelmClient) deleteChartFromCache(spec *ChartSpec) error {
	client := action.NewChartRemove(c.ActionConfig)

	helmChart, _, err := c.getChart(spec.ChartName, &action.ChartPathOptions{})
	if err != nil {
		return err
	}

	var deleteOutputBuffer bytes.Buffer
	err = client.Run(&deleteOutputBuffer, helmChart.Name())
	if err != nil {
		return err
	}

	c.DebugLog("chart removed successfully: %s/%s-%s", helmChart.Name(), spec.ReleaseName, helmChart.AppVersion())

	return nil
}

// uninstallRelease uninstalls the provided release
func (c *HelmClient) uninstallRelease(spec *ChartSpec) error {
	client := action.NewUninstall(c.ActionConfig)

	mergeUninstallReleaseOptions(spec, client)

	resp, err := client.Run(spec.ReleaseName)
	if err != nil {
		return err
	}

<<<<<<< HEAD
	c.DebugLog("release removed, response: %v", resp)
=======
	log.Printf("release uninstalled, response: %v", resp)

	return nil
}

// uninstallReleaseByName uninstalls a release identified by the provided 'name'.
func (c *HelmClient) uninstallReleaseByName(name string) error {
	client := action.NewUninstall(c.ActionConfig)

	resp, err := client.Run(name)
	if err != nil {
		return err
	}

	log.Printf("release uninstalled, response: %v", resp)
>>>>>>> 994cd716

	return nil
}

// lint lints a chart's values
func (c *HelmClient) lint(chartPath string, values map[string]interface{}) error {
	client := action.NewLint()

	result := client.Run([]string{chartPath}, values)

	for _, err := range result.Errors {
		c.DebugLog("Error %s", err)
	}

	if len(result.Errors) > 0 {
		return fmt.Errorf("linting for chartpath %q failed", chartPath)
	}

	return nil
}

// TemplateChart returns a rendered version of the provided ChartSpec 'spec' by performing a "dry-run" install
func (c *HelmClient) TemplateChart(spec *ChartSpec) ([]byte, error) {
	client := action.NewInstall(c.ActionConfig)
	mergeInstallOptions(spec, client)

	client.DryRun = true
	client.ReleaseName = "RELEASE-NAME"
	client.Replace = true // Skip the name check
	client.ClientOnly = true
	client.APIVersions = []string{}
	client.IncludeCRDs = true

	if client.Version == "" {
		client.Version = ">0.0.0-0"
	}

	helmChart, chartPath, err := c.getChart(spec.ChartName, &client.ChartPathOptions)
	if err != nil {
		return nil, err
	}

	if helmChart.Metadata.Type != "" && helmChart.Metadata.Type != "application" {
		return nil, fmt.Errorf(
			"chart %q has an unsupported type and is not installable: %q",
			helmChart.Metadata.Name,
			helmChart.Metadata.Type,
		)
	}

	if req := helmChart.Metadata.Dependencies; req != nil {
		if err := action.CheckDependencies(helmChart, req); err != nil {
			if client.DependencyUpdate {
				man := &downloader.Manager{
					ChartPath:        chartPath,
					Keyring:          client.ChartPathOptions.Keyring,
					SkipUpdate:       false,
					Getters:          c.Providers,
					RepositoryConfig: c.Settings.RepositoryConfig,
					RepositoryCache:  c.Settings.RepositoryCache,
				}
				if err := man.Update(); err != nil {
					return nil, err
				}
			} else {
				return nil, err
			}
		}
	}

	values, err := spec.GetValuesMap()
	if err != nil {
		return nil, err
	}

	out := new(bytes.Buffer)
	rel, err := client.Run(helmChart, values)

	// We ignore a potential error here because, when the --debug flag was specified,
	// we always want to print the YAML, even if it is not valid. The error is still returned afterwards.
	if rel != nil {
		var manifests bytes.Buffer
		fmt.Fprintln(&manifests, strings.TrimSpace(rel.Manifest))
		if !client.DisableHooks {
			for _, m := range rel.Hooks {
				fmt.Fprintf(&manifests, "---\n# Source: %s\n%s\n", m.Path, m.Manifest)
			}
		}

		// if we have a list of files to render, then check that each of the
		// provided files exists in the chart.
		fmt.Fprintf(out, "%s", manifests.String())
	}

	return out.Bytes(), err
}

// LintChart fetches a chart using the provided ChartSpec 'spec' and lints it's values.
func (c *HelmClient) LintChart(spec *ChartSpec) error {
	_, chartPath, err := c.getChart(spec.ChartName, &action.ChartPathOptions{})
	if err != nil {
		return err
	}

	values, err := spec.GetValuesMap()
	if err != nil {
		return err
	}

	return c.lint(chartPath, values)
}

func (c *HelmClient) SetDebugLog(debugLog action.DebugLog) {
	c.DebugLog = debugLog
}

// upgradeCRDs upgrades the CRDs of the provided chart
func (c *HelmClient) upgradeCRDs(ctx context.Context, chartInstance *chart.Chart) error {
	cfg, err := c.Settings.RESTClientGetter().ToRESTConfig()
	if err != nil {
		return err
	}

	k8sClient, err := clientset.NewForConfig(cfg)
	if err != nil {
		return err
	}

	for _, crd := range chartInstance.CRDObjects() {
		// use this ugly detour to parse the crdYaml to a CustomResourceDefinitions-Object because direct
		// yaml-unmarshalling does not find the correct keys
		jsonCRD, err := yaml.ToJSON(crd.File.Data)
		if err != nil {
			return err
		}

		var meta metaV1.TypeMeta
		err = json.Unmarshal(jsonCRD, &meta)
		if err != nil {
			return err
		}

		switch meta.APIVersion {

		case "apiextensions.k8s.io/apiextensionsV1":
			var crdObj apiextensionsV1.CustomResourceDefinition
			err = json.Unmarshal(jsonCRD, &crdObj)
			if err != nil {
				return err
			}
			existingCRDObj, err := k8sClient.ApiextensionsV1().CustomResourceDefinitions().Get(ctx, crdObj.Name, metaV1.GetOptions{})
			if err != nil {
				return err
			}
			crdObj.ResourceVersion = existingCRDObj.ResourceVersion
			_, err = k8sClient.ApiextensionsV1().CustomResourceDefinitions().Update(ctx, &crdObj, metaV1.UpdateOptions{})
			if err != nil {
				return err
			}

		case "apiextensions.k8s.io/v1beta1":
			var crdObj v1beta1.CustomResourceDefinition
			err = json.Unmarshal(jsonCRD, &crdObj)
			if err != nil {
				return err
			}
			existingCRDObj, err := k8sClient.ApiextensionsV1beta1().CustomResourceDefinitions().Get(ctx, crdObj.Name, metaV1.GetOptions{})
			if err != nil {
				return err
			}
			crdObj.ResourceVersion = existingCRDObj.ResourceVersion
			_, err = k8sClient.ApiextensionsV1beta1().CustomResourceDefinitions().Update(ctx, &crdObj, metaV1.UpdateOptions{})
			if err != nil {
				return err
			}

		default:
			return fmt.Errorf("failed to update crd %q: unsupported api-version %q", crd.Name, meta.APIVersion)
		}
	}

	return nil
}

// getChart returns a chart matching the provided chart name and options
func (c *HelmClient) getChart(chartName string, chartPathOptions *action.ChartPathOptions) (*chart.Chart, string, error) {
	chartPath, err := chartPathOptions.LocateChart(chartName, c.Settings)
	if err != nil {
		return nil, "", err
	}

	helmChart, err := loader.Load(chartPath)
	if err != nil {
		return nil, "", err
	}

	if helmChart.Metadata.Deprecated {
		c.DebugLog("WARNING: This chart (%q) is deprecated", helmChart.Metadata.Name)
	}

	return helmChart, chartPath, err
}

// chartIsInstalled checks whether a chart is already installed or not by the provided release name
func (c *HelmClient) chartIsInstalled(release string) (bool, error) {
	histClient := action.NewHistory(c.ActionConfig)
	histClient.Max = 1
	if _, err := histClient.Run(release); err == driver.ErrReleaseNotFound {
		return false, nil
	} else if err != nil {
		return false, err
	}

	return true, nil
}

// listDeployedReleases lists all deployed helm releases
func (c *HelmClient) listDeployedReleases() ([]*release.Release, error) {
	listClient := action.NewList(c.ActionConfig)

	listClient.StateMask = action.ListDeployed

	return listClient.Run()
}

// getReleaseValues returns the values for the provided release 'name'.
// If allValues = true is specified, all computed values are returned.
func (c *HelmClient) getReleaseValues(name string, allValues bool) (map[string]interface{}, error) {
	getReleaseValuesClient := action.NewGetValues(c.ActionConfig)

	getReleaseValuesClient.AllValues = allValues

	return getReleaseValuesClient.Run(name)
}

// getRelease returns a release matching the provided 'name'.
func (c *HelmClient) getRelease(name string) (*release.Release, error) {
	getReleaseClient := action.NewGet(c.ActionConfig)

	return getReleaseClient.Run(name)
}

// rollbackRelease rolls back a release matching the ChartSpec 'spec' to a specific version.
// Specifying version = 0 will roll back a release to the latest revision.
func (c *HelmClient) rollbackRelease(spec *ChartSpec, version int) error {
	client := action.NewRollback(c.ActionConfig)

	mergeRollbackOptions(spec, client)

	client.Version = version

	return client.Run(spec.ReleaseName)
}

// mergeRollbackOptions merges values of the provided chart to helm rollback options used by the client
func mergeRollbackOptions(chartSpec *ChartSpec, rollbackOptions *action.Rollback) {
	rollbackOptions.DisableHooks = chartSpec.DisableHooks
	rollbackOptions.DryRun = chartSpec.DryRun
	rollbackOptions.Timeout = chartSpec.Timeout
	rollbackOptions.CleanupOnFail = chartSpec.CleanupOnFail
	rollbackOptions.Force = chartSpec.Force
	rollbackOptions.MaxHistory = chartSpec.MaxHistory
	rollbackOptions.Recreate = chartSpec.Recreate
	rollbackOptions.Wait = chartSpec.Wait
}

// mergeInstallOptions merges values of the provided chart to helm install options used by the client
func mergeInstallOptions(chartSpec *ChartSpec, installOptions *action.Install) {
	installOptions.DisableHooks = chartSpec.DisableHooks
	installOptions.Replace = chartSpec.Replace
	installOptions.Wait = chartSpec.Wait
	installOptions.DependencyUpdate = chartSpec.DependencyUpdate
	installOptions.Timeout = chartSpec.Timeout
	installOptions.Namespace = chartSpec.Namespace
	installOptions.ReleaseName = chartSpec.ReleaseName
	installOptions.Version = chartSpec.Version
	installOptions.GenerateName = chartSpec.GenerateName
	installOptions.NameTemplate = chartSpec.NameTemplate
	installOptions.Atomic = chartSpec.Atomic
	installOptions.SkipCRDs = chartSpec.SkipCRDs
	installOptions.DryRun = chartSpec.DryRun
	installOptions.SubNotes = chartSpec.SubNotes
}

// mergeUpgradeOptions merges values of the provided chart to helm upgrade options used by the client
func mergeUpgradeOptions(chartSpec *ChartSpec, upgradeOptions *action.Upgrade) {
	upgradeOptions.Version = chartSpec.Version
	upgradeOptions.Namespace = chartSpec.Namespace
	upgradeOptions.Timeout = chartSpec.Timeout
	upgradeOptions.Wait = chartSpec.Wait
	upgradeOptions.DisableHooks = chartSpec.DisableHooks
	upgradeOptions.Force = chartSpec.Force
	upgradeOptions.ResetValues = chartSpec.ResetValues
	upgradeOptions.ReuseValues = chartSpec.ReuseValues
	upgradeOptions.Recreate = chartSpec.Recreate
	upgradeOptions.MaxHistory = chartSpec.MaxHistory
	upgradeOptions.Atomic = chartSpec.Atomic
	upgradeOptions.CleanupOnFail = chartSpec.CleanupOnFail
	upgradeOptions.DryRun = chartSpec.DryRun
	upgradeOptions.SubNotes = chartSpec.SubNotes
}

// mergeUninstallReleaseOptions merges values of the provided chart to helm uninstall options used by the client
func mergeUninstallReleaseOptions(chartSpec *ChartSpec, uninstallReleaseOptions *action.Uninstall) {
	uninstallReleaseOptions.DisableHooks = chartSpec.DisableHooks
	uninstallReleaseOptions.Timeout = chartSpec.Timeout
}<|MERGE_RESOLUTION|>--- conflicted
+++ resolved
@@ -397,10 +397,7 @@
 		return err
 	}
 
-<<<<<<< HEAD
-	c.DebugLog("release removed, response: %v", resp)
-=======
-	log.Printf("release uninstalled, response: %v", resp)
+	c.DebugLog("release uninstalled, response: %v", resp)
 
 	return nil
 }
@@ -414,8 +411,7 @@
 		return err
 	}
 
-	log.Printf("release uninstalled, response: %v", resp)
->>>>>>> 994cd716
+	c.DebugLog("release uninstalled, response: %v", resp)
 
 	return nil
 }
