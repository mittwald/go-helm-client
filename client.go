package helmclient

import (
	"bytes"
	"context"
	"encoding/json"
	"fmt"
	"log"
	"os"
	"reflect"
	"strings"

	"github.com/spf13/pflag"
	"helm.sh/helm/v3/pkg/action"
	"helm.sh/helm/v3/pkg/chart"
	"helm.sh/helm/v3/pkg/chart/loader"
	"helm.sh/helm/v3/pkg/cli"
	"helm.sh/helm/v3/pkg/downloader"
	"helm.sh/helm/v3/pkg/getter"
	"helm.sh/helm/v3/pkg/release"
	"helm.sh/helm/v3/pkg/repo"
	"helm.sh/helm/v3/pkg/storage/driver"
	v1 "k8s.io/apiextensions-apiserver/pkg/apis/apiextensions/v1"
	"k8s.io/apiextensions-apiserver/pkg/apis/apiextensions/v1beta1"
	"k8s.io/apiextensions-apiserver/pkg/client/clientset/clientset"
	metav1 "k8s.io/apimachinery/pkg/apis/meta/v1"
	"k8s.io/apimachinery/pkg/util/yaml"
	"k8s.io/cli-runtime/pkg/genericclioptions"
)

var storage = repo.File{}

const (
	defaultCachePath            = "/tmp/.helmcache"
	defaultRepositoryConfigPath = "/tmp/.helmrepo"
)

// New returns a new Helm client with the provided options
func New(options *Options) (Client, error) {
	settings := cli.New()

	err := setEnvSettings(options, settings)
	if err != nil {
		return nil, err
	}

	return newClient(options, settings.RESTClientGetter(), settings)
}

// NewClientFromKubeConf returns a new Helm client constructed with the provided kubeconfig options
func NewClientFromKubeConf(options *KubeConfClientOptions) (Client, error) {
	settings := cli.New()
	if options.KubeConfig == nil {
		return nil, fmt.Errorf("kubeconfig missing")
	}

	clientGetter := NewRESTClientGetter(options.Namespace, options.KubeConfig, nil)
	err := setEnvSettings(options.Options, settings)
	if err != nil {
		return nil, err
	}

	if options.KubeContext != "" {
		settings.KubeContext = options.KubeContext
	}

	return newClient(options.Options, clientGetter, settings)
}

// NewClientFromRestConf returns a new Helm client constructed with the provided REST config options
func NewClientFromRestConf(options *RestConfClientOptions) (Client, error) {
	settings := cli.New()

	clientGetter := NewRESTClientGetter(options.Namespace, nil, options.RestConfig)

	err := setEnvSettings(options.Options, settings)
	if err != nil {
		return nil, err
	}

	return newClient(options.Options, clientGetter, settings)
}

// newClient returns a new Helm client via the provided options and REST config
func newClient(options *Options, clientGetter genericclioptions.RESTClientGetter, settings *cli.EnvSettings) (Client, error) {
	err := setEnvSettings(options, settings)
	if err != nil {
		return nil, err
	}

	debugLog := options.DebugLog
	if debugLog == nil {
		debugLog = func(format string, v ...interface{}) {
			log.Printf(format, v...)
		}
	}

	actionConfig := new(action.Configuration)
	err = actionConfig.Init(
		clientGetter,
		settings.Namespace(),
		os.Getenv("HELM_DRIVER"),
		debugLog,
	)
	if err != nil {
		return nil, err
	}

	return &HelmClient{
		Settings:     settings,
		Providers:    getter.All(settings),
		storage:      &storage,
		ActionConfig: actionConfig,
		linting:      options.Linting,
		DebugLog:     debugLog,
	}, nil
}

// setEnvSettings sets the client's environment settings based on the provided client configuration
func setEnvSettings(options *Options, settings *cli.EnvSettings) error {
	if options == nil {
		options = &Options{
			RepositoryConfig: defaultRepositoryConfigPath,
			RepositoryCache:  defaultCachePath,
			Linting:          true,
		}
	}

	// set the namespace with this ugly workaround because cli.EnvSettings.namespace is private
	// thank you helm!
	if options.Namespace != "" {
		pflags := pflag.NewFlagSet("", pflag.ContinueOnError)
		settings.AddFlags(pflags)
		err := pflags.Parse([]string{"-n", options.Namespace})
		if err != nil {
			return err
		}
	}

	if options.RepositoryConfig == "" {
		options.RepositoryConfig = defaultRepositoryConfigPath
	}

	if options.RepositoryCache == "" {
		options.RepositoryCache = defaultCachePath
	}

	settings.RepositoryCache = options.RepositoryCache
	settings.RepositoryConfig = defaultRepositoryConfigPath
	settings.Debug = options.Debug

	return nil
}

// AddOrUpdateChartRepo adds or updates the provided helm chart repository
func (c *HelmClient) AddOrUpdateChartRepo(entry repo.Entry) error {
	chartRepo, err := repo.NewChartRepository(&entry, c.Providers)
	if err != nil {
		return err
	}

	chartRepo.CachePath = c.Settings.RepositoryCache

	_, err = chartRepo.DownloadIndexFile()
	if err != nil {
		return err
	}

	if c.storage.Has(entry.Name) {
		c.DebugLog("WARNING: repository name %q already exists", entry.Name)
		return nil
	}

	c.storage.Update(&entry)
	err = c.storage.WriteFile(c.Settings.RepositoryConfig, 0o644)
	if err != nil {
		return err
	}

	return nil
}

// UpdateChartRepos updates the list of chart repositories stored in the client's cache
func (c *HelmClient) UpdateChartRepos() error {
	for _, entry := range c.storage.Repositories {
		chartRepo, err := repo.NewChartRepository(entry, c.Providers)
		if err != nil {
			return err
		}

		chartRepo.CachePath = c.Settings.RepositoryCache
		_, err = chartRepo.DownloadIndexFile()
		if err != nil {
			return err
		}

		c.storage.Update(entry)
	}

	return c.storage.WriteFile(c.Settings.RepositoryConfig, 0o644)
}

// InstallOrUpgradeChart triggers the installation of the provided
// chart and returns the installed / upgraded release.
// If the chart is already installed, trigger an upgrade instead.
func (c *HelmClient) InstallOrUpgradeChart(ctx context.Context, spec *ChartSpec) (*release.Release, error) {
	installed, err := c.chartIsInstalled(spec.ReleaseName)
	if err != nil {
		return nil, err
	}

	if installed {
		return c.upgrade(ctx, spec)
	}

	return c.install(spec)
}

// ListDeployedReleases lists all deployed releases.
// Namespace and other context is provided via the Options struct when instantiating a client.
func (c *HelmClient) ListDeployedReleases() ([]*release.Release, error) {
	return c.listDeployedReleases()
}

// GetReleaseValues returns the (optionally, all computed) values for the specified release.
func (c *HelmClient) GetReleaseValues(name string, allValues bool) (map[string]interface{}, error) {
	return c.getReleaseValues(name, allValues)
}

// GetRelease returns a release specified by name.
func (c *HelmClient) GetRelease(name string) (*release.Release, error) {
	return c.getRelease(name)
}

// RollbackRelease rollbacks a release to a specific version.
// Specifying '0' as the value for 'version' will result in a rollback to the previous release version.
func (c *HelmClient) RollbackRelease(spec *ChartSpec, version int) error {
	return c.rollbackRelease(spec, version)
}

// DeleteChartFromCache deletes the provided chart from the client's cache
func (c *HelmClient) DeleteChartFromCache(spec *ChartSpec) error {
	return c.deleteChartFromCache(spec)
}

// UninstallRelease uninstalls the provided release
func (c *HelmClient) UninstallRelease(spec *ChartSpec) error {
	return c.uninstallRelease(spec)
}

// UninstallReleaseByName uninstalls a release identified by the provided 'name'.
func (c *HelmClient) UninstallReleaseByName(name string) error {
	return c.uninstallReleaseByName(name)
}

// install lints and installs the provided chart
func (c *HelmClient) install(spec *ChartSpec) (*release.Release, error) {
	client := action.NewInstall(c.ActionConfig)
	mergeInstallOptions(spec, client)

	if client.Version == "" {
		client.Version = ">0.0.0-0"
	}

	helmChart, chartPath, err := c.getChart(spec.ChartName, &client.ChartPathOptions)
	if err != nil {
		return nil, err
	}

	if helmChart.Metadata.Type != "" && helmChart.Metadata.Type != "application" {
		return nil, fmt.Errorf(
			"chart %q has an unsupported type and is not installable: %q",
			helmChart.Metadata.Name,
			helmChart.Metadata.Type,
		)
	}

	if req := helmChart.Metadata.Dependencies; req != nil {
		if err := action.CheckDependencies(helmChart, req); err != nil {
			if client.DependencyUpdate {
				man := &downloader.Manager{
					ChartPath:        chartPath,
					Keyring:          client.ChartPathOptions.Keyring,
					SkipUpdate:       false,
					Getters:          c.Providers,
					RepositoryConfig: c.Settings.RepositoryConfig,
					RepositoryCache:  c.Settings.RepositoryCache,
				}
				if err := man.Update(); err != nil {
					return nil, err
				}
			} else {
				return nil, err
			}
		}
	}

	values, err := spec.GetValuesMap()
	if err != nil {
		return nil, err
	}

	if c.linting {
		err = c.lint(chartPath, values)
		if err != nil {
			return nil, err
		}
	}

	rel, err := client.Run(helmChart, values)
	if err != nil {
		return rel, err
	}

	c.DebugLog("release installed successfully: %s/%s-%s", rel.Name, rel.Name, rel.Chart.Metadata.Version)

	return rel, nil
}

// upgrade upgrades a chart and CRDs
func (c *HelmClient) upgrade(ctx context.Context, spec *ChartSpec) (*release.Release, error) {
	client := action.NewUpgrade(c.ActionConfig)
	mergeUpgradeOptions(spec, client)

	if client.Version == "" {
		client.Version = ">0.0.0-0"
	}

	helmChart, chartPath, err := c.getChart(spec.ChartName, &client.ChartPathOptions)
	if err != nil {
		return nil, err
	}

	if req := helmChart.Metadata.Dependencies; req != nil {
		if err := action.CheckDependencies(helmChart, req); err != nil {
			return nil, err
		}
	}

	values, err := spec.GetValuesMap()
	if err != nil {
		return nil, err
	}

	if c.linting {
		err = c.lint(chartPath, values)
		if err != nil {
			return nil, err
		}
	}

	if !spec.SkipCRDs && spec.UpgradeCRDs {
<<<<<<< HEAD
		c.DebugLog("updating crds")
=======
		log.Printf("upgrading crds")
>>>>>>> b0b05408
		err = c.upgradeCRDs(ctx, helmChart)
		if err != nil {
			return nil, err
		}
	}

	rel, err := client.Run(spec.ReleaseName, helmChart, values)
	if err != nil {
		return rel, err
	}

<<<<<<< HEAD
	c.DebugLog("release upgrade successfully: %s/%s-%s", rel.Name, rel.Name, rel.Chart.Metadata.Version)
=======
	log.Printf("release upgraded successfully: %s/%s-%s", rel.Name, rel.Name, rel.Chart.Metadata.Version)
>>>>>>> b0b05408

	return rel, nil
}

// deleteChartFromCache deletes the provided chart from the client's cache
func (c *HelmClient) deleteChartFromCache(spec *ChartSpec) error {
	client := action.NewChartRemove(c.ActionConfig)

	helmChart, _, err := c.getChart(spec.ChartName, &action.ChartPathOptions{})
	if err != nil {
		return err
	}

	var deleteOutputBuffer bytes.Buffer
	err = client.Run(&deleteOutputBuffer, helmChart.Name())
	if err != nil {
		return err
	}

	c.DebugLog("chart removed successfully: %s/%s-%s", helmChart.Name(), spec.ReleaseName, helmChart.AppVersion())

	return nil
}

// uninstallRelease uninstalls the provided release
func (c *HelmClient) uninstallRelease(spec *ChartSpec) error {
	client := action.NewUninstall(c.ActionConfig)

	mergeUninstallReleaseOptions(spec, client)

	resp, err := client.Run(spec.ReleaseName)
	if err != nil {
		return err
	}

	c.DebugLog("release uninstalled, response: %v", resp)

	return nil
}

// uninstallReleaseByName uninstalls a release identified by the provided 'name'.
func (c *HelmClient) uninstallReleaseByName(name string) error {
	client := action.NewUninstall(c.ActionConfig)

	resp, err := client.Run(name)
	if err != nil {
		return err
	}

	c.DebugLog("release uninstalled, response: %v", resp)

	return nil
}

// lint lints a chart's values
func (c *HelmClient) lint(chartPath string, values map[string]interface{}) error {
	client := action.NewLint()

	result := client.Run([]string{chartPath}, values)

	for _, err := range result.Errors {
		c.DebugLog("Error %s", err)
	}

	if len(result.Errors) > 0 {
		return fmt.Errorf("linting for chartpath %q failed", chartPath)
	}

	return nil
}

// TemplateChart returns a rendered version of the provided ChartSpec 'spec' by performing a "dry-run" install
func (c *HelmClient) TemplateChart(spec *ChartSpec) ([]byte, error) {
	client := action.NewInstall(c.ActionConfig)
	mergeInstallOptions(spec, client)

	client.DryRun = true
	client.ReleaseName = "RELEASE-NAME"
	client.Replace = true // Skip the name check
	client.ClientOnly = true
	client.APIVersions = []string{}
	client.IncludeCRDs = true

	if client.Version == "" {
		client.Version = ">0.0.0-0"
	}

	helmChart, chartPath, err := c.getChart(spec.ChartName, &client.ChartPathOptions)
	if err != nil {
		return nil, err
	}

	if helmChart.Metadata.Type != "" && helmChart.Metadata.Type != "application" {
		return nil, fmt.Errorf(
			"chart %q has an unsupported type and is not installable: %q",
			helmChart.Metadata.Name,
			helmChart.Metadata.Type,
		)
	}

	if req := helmChart.Metadata.Dependencies; req != nil {
		if err := action.CheckDependencies(helmChart, req); err != nil {
			if client.DependencyUpdate {
				man := &downloader.Manager{
					ChartPath:        chartPath,
					Keyring:          client.ChartPathOptions.Keyring,
					SkipUpdate:       false,
					Getters:          c.Providers,
					RepositoryConfig: c.Settings.RepositoryConfig,
					RepositoryCache:  c.Settings.RepositoryCache,
				}
				if err := man.Update(); err != nil {
					return nil, err
				}
			} else {
				return nil, err
			}
		}
	}

	values, err := spec.GetValuesMap()
	if err != nil {
		return nil, err
	}

	out := new(bytes.Buffer)
	rel, err := client.Run(helmChart, values)

	// We ignore a potential error here because, when the --debug flag was specified,
	// we always want to print the YAML, even if it is not valid. The error is still returned afterwards.
	if rel != nil {
		var manifests bytes.Buffer
		fmt.Fprintln(&manifests, strings.TrimSpace(rel.Manifest))
		if !client.DisableHooks {
			for _, m := range rel.Hooks {
				fmt.Fprintf(&manifests, "---\n# Source: %s\n%s\n", m.Path, m.Manifest)
			}
		}

		// if we have a list of files to render, then check that each of the
		// provided files exists in the chart.
		fmt.Fprintf(out, "%s", manifests.String())
	}

	return out.Bytes(), err
}

// LintChart fetches a chart using the provided ChartSpec 'spec' and lints it's values.
func (c *HelmClient) LintChart(spec *ChartSpec) error {
	_, chartPath, err := c.getChart(spec.ChartName, &action.ChartPathOptions{})
	if err != nil {
		return err
	}

	values, err := spec.GetValuesMap()
	if err != nil {
		return err
	}

	return c.lint(chartPath, values)
}

func (c *HelmClient) SetDebugLog(debugLog action.DebugLog) {
	c.DebugLog = debugLog
}

// upgradeCRDs upgrades the CRDs of the provided chart
func (c *HelmClient) upgradeCRDs(ctx context.Context, chartInstance *chart.Chart) error {
	cfg, err := c.ActionConfig.RESTClientGetter.ToRESTConfig()
	if err != nil {
		return err
	}

	k8sClient, err := clientset.NewForConfig(cfg)
	if err != nil {
		return err
	}

	for _, crd := range chartInstance.CRDObjects() {
		if err := c.upgradeCRD(ctx, k8sClient, crd); err != nil {
			return err
		}
		log.Printf("CRD %s upgraded successfully for chart: %s", crd.Name, chartInstance.Metadata.Name)
	}

	return nil
}

func (c *HelmClient) upgradeCRD(ctx context.Context, k8sClient *clientset.Clientset, crd chart.CRD) error {
	// use this ugly detour to parse the crdYaml to a CustomResourceDefinitions-Object because direct
	// yaml-unmarshalling does not find the correct keys
	jsonCRD, err := yaml.ToJSON(crd.File.Data)
	if err != nil {
		return err
	}

	var typeMeta metav1.TypeMeta
	err = json.Unmarshal(jsonCRD, &typeMeta)
	if err != nil {
		return err
	}

	switch typeMeta.APIVersion {
	default:
		return fmt.Errorf("WARNING: failed to upgrade CRD %q: unsupported api-version %q", crd.Name, typeMeta.APIVersion)
	case "apiextensions.k8s.io/v1beta1":
		return upgradeCRDV1Beta1(ctx, k8sClient, jsonCRD)
	case "apiextensions.k8s.io/v1":
		return upgradeCRDV1(ctx, k8sClient, jsonCRD)
	}
}

func upgradeCRDV1Beta1(ctx context.Context, cl *clientset.Clientset, rawCRD []byte) error {
	var crdObj v1beta1.CustomResourceDefinition
	if err := json.Unmarshal(rawCRD, &crdObj); err != nil {
		return err
	}
	existingCRDObj, err := cl.ApiextensionsV1beta1().CustomResourceDefinitions().Get(ctx, crdObj.Name, metav1.GetOptions{})
	if err != nil {
		return err
	}

	// Check that the storage version does not change through the update.
	oldStorageVersion := v1beta1.CustomResourceDefinitionVersion{}

	for _, oldVersion := range existingCRDObj.Spec.Versions {
		if oldVersion.Storage {
			oldStorageVersion = oldVersion
		}
	}

	i := 0

	for _, newVersion := range crdObj.Spec.Versions {
		if newVersion.Storage {
			i++
			if newVersion.Name != oldStorageVersion.Name {
				return fmt.Errorf("ERROR: storage version of CRD %q changed, aborting upgrade", crdObj.Name)
			}
		}
		if i > 1 {
			return fmt.Errorf("ERROR: more than one storage version set on CRD %q, aborting upgrade", crdObj.Name)
		}
	}

	if reflect.DeepEqual(existingCRDObj.Spec.Versions, crdObj.Spec.Versions) {
		log.Printf("INFO: new version of CRD %q contains no changes, skipping upgrade", crdObj.Name)
		return nil
	}

	crdObj.ResourceVersion = existingCRDObj.ResourceVersion
	if _, err := cl.ApiextensionsV1beta1().CustomResourceDefinitions().Update(ctx, &crdObj, metav1.UpdateOptions{DryRun: []string{"All"}}); err != nil {
		return err
	}
	log.Printf("upgrade ran successful for CRD (dry run): %s", crdObj.Name)

	if _, err = cl.ApiextensionsV1beta1().CustomResourceDefinitions().Update(ctx, &crdObj, metav1.UpdateOptions{}); err != nil {
		return err
	}
	log.Printf("upgrade ran successful for CRD: %s", crdObj.Name)

	return nil
}

func upgradeCRDV1(ctx context.Context, cl *clientset.Clientset, rawCRD []byte) error {
	var crdObj v1.CustomResourceDefinition
	if err := json.Unmarshal(rawCRD, &crdObj); err != nil {
		return err
	}

	existingCRDObj, err := cl.ApiextensionsV1().CustomResourceDefinitions().Get(ctx, crdObj.Name, metav1.GetOptions{})
	if err != nil {
		return err
	}

	// Check to ensure that no previously existing API version is deleted through the upgrade.
	if len(existingCRDObj.Spec.Versions) > len(crdObj.Spec.Versions) {
		log.Printf("WARNING: new version of CRD %q would remove an existing API version, skipping upgrade", crdObj.Name)
		return nil
	}

	// Check that the storage version does not change through the update.
	oldStorageVersion := v1.CustomResourceDefinitionVersion{}

	for _, oldVersion := range existingCRDObj.Spec.Versions {
		if oldVersion.Storage {
			oldStorageVersion = oldVersion
		}
	}

	i := 0

	for _, newVersion := range crdObj.Spec.Versions {
		if newVersion.Storage {
			i++
			if newVersion.Name != oldStorageVersion.Name {
				return fmt.Errorf("ERROR: storage version of CRD %q changed, aborting upgrade", crdObj.Name)
			}
		}
		if i > 1 {
			return fmt.Errorf("ERROR: more than one storage version set on CRD %q, aborting upgrade", crdObj.Name)
		}
	}

	if reflect.DeepEqual(existingCRDObj.Spec.Versions, crdObj.Spec.Versions) {
		log.Printf("INFO: new version of CRD %q contains no changes, skipping upgrade", crdObj.Name)
		return nil
	}

	crdObj.ResourceVersion = existingCRDObj.ResourceVersion
	if _, err := cl.ApiextensionsV1().CustomResourceDefinitions().Update(ctx, &crdObj, metav1.UpdateOptions{DryRun: []string{"All"}}); err != nil {
		return err
	}
	log.Printf("upgrade ran successful for CRD (dry run): %s", crdObj.Name)

	if _, err := cl.ApiextensionsV1().CustomResourceDefinitions().Update(ctx, &crdObj, metav1.UpdateOptions{}); err != nil {
		return err
	}
	log.Printf("upgrade ran successful for CRD: %s", crdObj.Name)

	return nil
}

// getChart returns a chart matching the provided chart name and options
func (c *HelmClient) getChart(chartName string, chartPathOptions *action.ChartPathOptions) (*chart.Chart, string, error) {
	chartPath, err := chartPathOptions.LocateChart(chartName, c.Settings)
	if err != nil {
		return nil, "", err
	}

	helmChart, err := loader.Load(chartPath)
	if err != nil {
		return nil, "", err
	}

	if helmChart.Metadata.Deprecated {
		c.DebugLog("WARNING: This chart (%q) is deprecated", helmChart.Metadata.Name)
	}

	return helmChart, chartPath, err
}

// chartIsInstalled checks whether a chart is already installed or not by the provided release name
func (c *HelmClient) chartIsInstalled(release string) (bool, error) {
	histClient := action.NewHistory(c.ActionConfig)
	histClient.Max = 1
	if _, err := histClient.Run(release); err == driver.ErrReleaseNotFound {
		return false, nil
	} else if err != nil {
		return false, err
	}

	return true, nil
}

// listDeployedReleases lists all deployed helm releases
func (c *HelmClient) listDeployedReleases() ([]*release.Release, error) {
	listClient := action.NewList(c.ActionConfig)

	listClient.StateMask = action.ListDeployed

	return listClient.Run()
}

// getReleaseValues returns the values for the provided release 'name'.
// If allValues = true is specified, all computed values are returned.
func (c *HelmClient) getReleaseValues(name string, allValues bool) (map[string]interface{}, error) {
	getReleaseValuesClient := action.NewGetValues(c.ActionConfig)

	getReleaseValuesClient.AllValues = allValues

	return getReleaseValuesClient.Run(name)
}

// getRelease returns a release matching the provided 'name'.
func (c *HelmClient) getRelease(name string) (*release.Release, error) {
	getReleaseClient := action.NewGet(c.ActionConfig)

	return getReleaseClient.Run(name)
}

// rollbackRelease rolls back a release matching the ChartSpec 'spec' to a specific version.
// Specifying version = 0 will roll back a release to the latest revision.
func (c *HelmClient) rollbackRelease(spec *ChartSpec, version int) error {
	client := action.NewRollback(c.ActionConfig)

	mergeRollbackOptions(spec, client)

	client.Version = version

	return client.Run(spec.ReleaseName)
}

// mergeRollbackOptions merges values of the provided chart to helm rollback options used by the client
func mergeRollbackOptions(chartSpec *ChartSpec, rollbackOptions *action.Rollback) {
	rollbackOptions.DisableHooks = chartSpec.DisableHooks
	rollbackOptions.DryRun = chartSpec.DryRun
	rollbackOptions.Timeout = chartSpec.Timeout
	rollbackOptions.CleanupOnFail = chartSpec.CleanupOnFail
	rollbackOptions.Force = chartSpec.Force
	rollbackOptions.MaxHistory = chartSpec.MaxHistory
	rollbackOptions.Recreate = chartSpec.Recreate
	rollbackOptions.Wait = chartSpec.Wait
}

// mergeInstallOptions merges values of the provided chart to helm install options used by the client
func mergeInstallOptions(chartSpec *ChartSpec, installOptions *action.Install) {
	installOptions.DisableHooks = chartSpec.DisableHooks
	installOptions.Replace = chartSpec.Replace
	installOptions.Wait = chartSpec.Wait
	installOptions.DependencyUpdate = chartSpec.DependencyUpdate
	installOptions.Timeout = chartSpec.Timeout
	installOptions.Namespace = chartSpec.Namespace
	installOptions.ReleaseName = chartSpec.ReleaseName
	installOptions.Version = chartSpec.Version
	installOptions.GenerateName = chartSpec.GenerateName
	installOptions.NameTemplate = chartSpec.NameTemplate
	installOptions.Atomic = chartSpec.Atomic
	installOptions.SkipCRDs = chartSpec.SkipCRDs
	installOptions.DryRun = chartSpec.DryRun
	installOptions.SubNotes = chartSpec.SubNotes
}

// mergeUpgradeOptions merges values of the provided chart to helm upgrade options used by the client
func mergeUpgradeOptions(chartSpec *ChartSpec, upgradeOptions *action.Upgrade) {
	upgradeOptions.Version = chartSpec.Version
	upgradeOptions.Namespace = chartSpec.Namespace
	upgradeOptions.Timeout = chartSpec.Timeout
	upgradeOptions.Wait = chartSpec.Wait
	upgradeOptions.DisableHooks = chartSpec.DisableHooks
	upgradeOptions.Force = chartSpec.Force
	upgradeOptions.ResetValues = chartSpec.ResetValues
	upgradeOptions.ReuseValues = chartSpec.ReuseValues
	upgradeOptions.Recreate = chartSpec.Recreate
	upgradeOptions.MaxHistory = chartSpec.MaxHistory
	upgradeOptions.Atomic = chartSpec.Atomic
	upgradeOptions.CleanupOnFail = chartSpec.CleanupOnFail
	upgradeOptions.DryRun = chartSpec.DryRun
	upgradeOptions.SubNotes = chartSpec.SubNotes
}

// mergeUninstallReleaseOptions merges values of the provided chart to helm uninstall options used by the client
func mergeUninstallReleaseOptions(chartSpec *ChartSpec, uninstallReleaseOptions *action.Uninstall) {
	uninstallReleaseOptions.DisableHooks = chartSpec.DisableHooks
	uninstallReleaseOptions.Timeout = chartSpec.Timeout
}<|MERGE_RESOLUTION|>--- conflicted
+++ resolved
@@ -350,11 +350,7 @@
 	}
 
 	if !spec.SkipCRDs && spec.UpgradeCRDs {
-<<<<<<< HEAD
-		c.DebugLog("updating crds")
-=======
-		log.Printf("upgrading crds")
->>>>>>> b0b05408
+		c.DebugLog("upgrading crds")
 		err = c.upgradeCRDs(ctx, helmChart)
 		if err != nil {
 			return nil, err
@@ -366,11 +362,7 @@
 		return rel, err
 	}
 
-<<<<<<< HEAD
-	c.DebugLog("release upgrade successfully: %s/%s-%s", rel.Name, rel.Name, rel.Chart.Metadata.Version)
-=======
-	log.Printf("release upgraded successfully: %s/%s-%s", rel.Name, rel.Name, rel.Chart.Metadata.Version)
->>>>>>> b0b05408
+	c.DebugLog("release upgraded successfully: %s/%s-%s", rel.Name, rel.Name, rel.Chart.Metadata.Version)
 
 	return rel, nil
 }
@@ -553,7 +545,7 @@
 		if err := c.upgradeCRD(ctx, k8sClient, crd); err != nil {
 			return err
 		}
-		log.Printf("CRD %s upgraded successfully for chart: %s", crd.Name, chartInstance.Metadata.Name)
+		c.DebugLog("CRD %s upgraded successfully for chart: %s", crd.Name, chartInstance.Metadata.Name)
 	}
 
 	return nil
@@ -617,7 +609,7 @@
 	}
 
 	if reflect.DeepEqual(existingCRDObj.Spec.Versions, crdObj.Spec.Versions) {
-		log.Printf("INFO: new version of CRD %q contains no changes, skipping upgrade", crdObj.Name)
+		c.DebugLog("INFO: new version of CRD %q contains no changes, skipping upgrade", crdObj.Name)
 		return nil
 	}
 
@@ -625,12 +617,12 @@
 	if _, err := cl.ApiextensionsV1beta1().CustomResourceDefinitions().Update(ctx, &crdObj, metav1.UpdateOptions{DryRun: []string{"All"}}); err != nil {
 		return err
 	}
-	log.Printf("upgrade ran successful for CRD (dry run): %s", crdObj.Name)
+	c.DebugLog("upgrade ran successful for CRD (dry run): %s", crdObj.Name)
 
 	if _, err = cl.ApiextensionsV1beta1().CustomResourceDefinitions().Update(ctx, &crdObj, metav1.UpdateOptions{}); err != nil {
 		return err
 	}
-	log.Printf("upgrade ran successful for CRD: %s", crdObj.Name)
+	c.DebugLog("upgrade ran successful for CRD: %s", crdObj.Name)
 
 	return nil
 }
@@ -648,7 +640,7 @@
 
 	// Check to ensure that no previously existing API version is deleted through the upgrade.
 	if len(existingCRDObj.Spec.Versions) > len(crdObj.Spec.Versions) {
-		log.Printf("WARNING: new version of CRD %q would remove an existing API version, skipping upgrade", crdObj.Name)
+		c.DebugLog("WARNING: new version of CRD %q would remove an existing API version, skipping upgrade", crdObj.Name)
 		return nil
 	}
 
@@ -676,7 +668,7 @@
 	}
 
 	if reflect.DeepEqual(existingCRDObj.Spec.Versions, crdObj.Spec.Versions) {
-		log.Printf("INFO: new version of CRD %q contains no changes, skipping upgrade", crdObj.Name)
+		c.DebugLog("INFO: new version of CRD %q contains no changes, skipping upgrade", crdObj.Name)
 		return nil
 	}
 
@@ -684,12 +676,12 @@
 	if _, err := cl.ApiextensionsV1().CustomResourceDefinitions().Update(ctx, &crdObj, metav1.UpdateOptions{DryRun: []string{"All"}}); err != nil {
 		return err
 	}
-	log.Printf("upgrade ran successful for CRD (dry run): %s", crdObj.Name)
+	c.DebugLog("upgrade ran successful for CRD (dry run): %s", crdObj.Name)
 
 	if _, err := cl.ApiextensionsV1().CustomResourceDefinitions().Update(ctx, &crdObj, metav1.UpdateOptions{}); err != nil {
 		return err
 	}
-	log.Printf("upgrade ran successful for CRD: %s", crdObj.Name)
+	c.DebugLog("upgrade ran successful for CRD: %s", crdObj.Name)
 
 	return nil
 }
