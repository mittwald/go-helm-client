--- conflicted
+++ resolved
@@ -38,11 +38,8 @@
 	Debug            bool
 	Linting          bool
 	DebugLog         action.DebugLog
-<<<<<<< HEAD
 	RegistryConfig   string
-=======
 	Output           io.Writer
->>>>>>> fb127b95
 }
 
 // RESTClientGetter defines the values of a helm REST client.
