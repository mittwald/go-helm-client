module github.com/mittwald/go-helm-client

go 1.18

require (
	github.com/golang/mock v1.6.0
	github.com/spf13/pflag v1.0.5
	helm.sh/helm/v3 v3.9.1
	k8s.io/apiextensions-apiserver v0.24.2
	k8s.io/apimachinery v0.24.3
	k8s.io/cli-runtime v0.24.3
	k8s.io/client-go v0.24.3
	sigs.k8s.io/yaml v1.3.0
)

require (
	github.com/Azure/go-ansiterm v0.0.0-20210617225240-d185dfc1b5a1 // indirect
	github.com/BurntSushi/toml v1.0.0 // indirect
	github.com/MakeNowJust/heredoc v0.0.0-20170808103936-bb23615498cd // indirect
	github.com/Masterminds/goutils v1.1.1 // indirect
	github.com/Masterminds/semver/v3 v3.1.1 // indirect
	github.com/Masterminds/sprig/v3 v3.2.2 // indirect
	github.com/Masterminds/squirrel v1.5.3 // indirect
	github.com/PuerkitoBio/purell v1.1.1 // indirect
	github.com/PuerkitoBio/urlesc v0.0.0-20170810143723-de5bf2ad4578 // indirect
	github.com/asaskevich/govalidator v0.0.0-20200428143746-21a406dcc535 // indirect
	github.com/beorn7/perks v1.0.1 // indirect
	github.com/cespare/xxhash/v2 v2.1.2 // indirect
	github.com/chai2010/gettext-go v0.0.0-20160711120539-c6fed771bfd5 // indirect
	github.com/containerd/containerd v1.6.6 // indirect
	github.com/cyphar/filepath-securejoin v0.2.3 // indirect
	github.com/davecgh/go-spew v1.1.1 // indirect
	github.com/docker/cli v20.10.17+incompatible // indirect
	github.com/docker/distribution v2.8.1+incompatible // indirect
	github.com/docker/docker v20.10.17+incompatible // indirect
	github.com/docker/docker-credential-helpers v0.6.4 // indirect
	github.com/docker/go-connections v0.4.0 // indirect
	github.com/docker/go-metrics v0.0.1 // indirect
	github.com/docker/go-units v0.4.0 // indirect
	github.com/emicklei/go-restful v2.9.5+incompatible // indirect
	github.com/evanphx/json-patch v4.12.0+incompatible // indirect
	github.com/exponent-io/jsonpath v0.0.0-20151013193312-d6023ce2651d // indirect
	github.com/fatih/color v1.13.0 // indirect
	github.com/go-errors/errors v1.0.1 // indirect
	github.com/go-gorp/gorp/v3 v3.0.2 // indirect
	github.com/go-logr/logr v1.2.2 // indirect
	github.com/go-openapi/jsonpointer v0.19.5 // indirect
	github.com/go-openapi/jsonreference v0.19.5 // indirect
	github.com/go-openapi/swag v0.19.14 // indirect
	github.com/gobwas/glob v0.2.3 // indirect
	github.com/gogo/protobuf v1.3.2 // indirect
	github.com/golang/protobuf v1.5.2 // indirect
	github.com/google/btree v1.0.1 // indirect
<<<<<<< HEAD
	github.com/google/gnostic v0.6.9 // indirect
=======
	github.com/google/gnostic v0.5.7-v3refs // indirect
>>>>>>> eb791b51
	github.com/google/go-cmp v0.5.6 // indirect
	github.com/google/gofuzz v1.2.0 // indirect
	github.com/google/shlex v0.0.0-20191202100458-e7afc7fbc510 // indirect
	github.com/google/uuid v1.2.0 // indirect
	github.com/gorilla/mux v1.8.0 // indirect
	github.com/gosuri/uitable v0.0.4 // indirect
	github.com/gregjones/httpcache v0.0.0-20180305231024-9cad4c3443a7 // indirect
	github.com/huandu/xstrings v1.3.2 // indirect
	github.com/imdario/mergo v0.3.12 // indirect
	github.com/inconshreveable/mousetrap v1.0.0 // indirect
	github.com/jmoiron/sqlx v1.3.5 // indirect
	github.com/josharian/intern v1.0.0 // indirect
	github.com/json-iterator/go v1.1.12 // indirect
	github.com/klauspost/compress v1.13.6 // indirect
	github.com/lann/builder v0.0.0-20180802200727-47ae307949d0 // indirect
	github.com/lann/ps v0.0.0-20150810152359-62de8c46ede0 // indirect
	github.com/lib/pq v1.10.6 // indirect
	github.com/liggitt/tabwriter v0.0.0-20181228230101-89fcab3d43de // indirect
	github.com/mailru/easyjson v0.7.6 // indirect
	github.com/mattn/go-colorable v0.1.12 // indirect
	github.com/mattn/go-isatty v0.0.14 // indirect
	github.com/mattn/go-runewidth v0.0.9 // indirect
	github.com/matttproud/golang_protobuf_extensions v1.0.2-0.20181231171920-c182affec369 // indirect
	github.com/mitchellh/copystructure v1.2.0 // indirect
	github.com/mitchellh/go-wordwrap v1.0.0 // indirect
	github.com/mitchellh/reflectwalk v1.0.2 // indirect
	github.com/moby/locker v1.0.1 // indirect
	github.com/moby/spdystream v0.2.0 // indirect
	github.com/moby/term v0.0.0-20210619224110-3f7ff695adc6 // indirect
	github.com/modern-go/concurrent v0.0.0-20180306012644-bacd9c7ef1dd // indirect
	github.com/modern-go/reflect2 v1.0.2 // indirect
	github.com/monochromegane/go-gitignore v0.0.0-20200626010858-205db1a8cc00 // indirect
	github.com/morikuni/aec v1.0.0 // indirect
	github.com/munnerz/goautoneg v0.0.0-20191010083416-a7dc8b61c822 // indirect
	github.com/opencontainers/go-digest v1.0.0 // indirect
	github.com/opencontainers/image-spec v1.0.3-0.20211202183452-c5a74bcca799 // indirect
	github.com/peterbourgon/diskv v2.0.1+incompatible // indirect
	github.com/pkg/errors v0.9.1 // indirect
	github.com/pmezard/go-difflib v1.0.0 // indirect
	github.com/prometheus/client_golang v1.12.1 // indirect
	github.com/prometheus/client_model v0.2.0 // indirect
	github.com/prometheus/common v0.32.1 // indirect
	github.com/prometheus/procfs v0.7.3 // indirect
	github.com/rubenv/sql-migrate v1.1.1 // indirect
	github.com/russross/blackfriday v1.5.2 // indirect
	github.com/shopspring/decimal v1.2.0 // indirect
	github.com/sirupsen/logrus v1.8.1 // indirect
	github.com/spf13/cast v1.4.1 // indirect
	github.com/spf13/cobra v1.4.0 // indirect
	github.com/stretchr/testify v1.7.2 // indirect
	github.com/xeipuuv/gojsonpointer v0.0.0-20180127040702-4e3ac2762d5f // indirect
	github.com/xeipuuv/gojsonreference v0.0.0-20180127040603-bd5ef7bd5415 // indirect
	github.com/xeipuuv/gojsonschema v1.2.0 // indirect
	github.com/xlab/treeprint v0.0.0-20181112141820-a009c3971eca // indirect
	go.starlark.net v0.0.0-20200306205701-8dd3e2ee1dd5 // indirect
	golang.org/x/crypto v0.0.0-20220525230936-793ad666bf5e // indirect
	golang.org/x/net v0.0.0-20220127200216-cd36cc0744dd // indirect
	golang.org/x/oauth2 v0.0.0-20211104180415-d3ed0bb246c8 // indirect
	golang.org/x/sync v0.0.0-20220601150217-0de741cfad7f // indirect
	golang.org/x/sys v0.0.0-20220412211240-33da011f77ad // indirect
	golang.org/x/term v0.0.0-20210927222741-03fcf44c2211 // indirect
	golang.org/x/text v0.3.7 // indirect
	golang.org/x/time v0.0.0-20220210224613-90d013bbcef8 // indirect
	google.golang.org/appengine v1.6.7 // indirect
	google.golang.org/genproto v0.0.0-20220107163113-42d7afdf6368 // indirect
	google.golang.org/grpc v1.43.0 // indirect
	google.golang.org/protobuf v1.27.1 // indirect
	gopkg.in/inf.v0 v0.9.1 // indirect
	gopkg.in/yaml.v2 v2.4.0 // indirect
	gopkg.in/yaml.v3 v3.0.1 // indirect
	k8s.io/api v0.24.3 // indirect
	k8s.io/apiserver v0.24.2 // indirect
	k8s.io/component-base v0.24.2 // indirect
	k8s.io/klog/v2 v2.60.1 // indirect
	k8s.io/kube-openapi v0.0.0-20220328201542-3ee0da9b0b42 // indirect
	k8s.io/kubectl v0.24.2 // indirect
	k8s.io/utils v0.0.0-20220210201930-3a6ce19ff2f9 // indirect
	oras.land/oras-go v1.2.0 // indirect
	sigs.k8s.io/json v0.0.0-20211208200746-9f7c6b3444d2 // indirect
	sigs.k8s.io/kustomize/api v0.11.4 // indirect
	sigs.k8s.io/kustomize/kyaml v0.13.6 // indirect
	sigs.k8s.io/structured-merge-diff/v4 v4.2.1 // indirect
)<|MERGE_RESOLUTION|>--- conflicted
+++ resolved
@@ -51,11 +51,7 @@
 	github.com/gogo/protobuf v1.3.2 // indirect
 	github.com/golang/protobuf v1.5.2 // indirect
 	github.com/google/btree v1.0.1 // indirect
-<<<<<<< HEAD
 	github.com/google/gnostic v0.6.9 // indirect
-=======
-	github.com/google/gnostic v0.5.7-v3refs // indirect
->>>>>>> eb791b51
 	github.com/google/go-cmp v0.5.6 // indirect
 	github.com/google/gofuzz v1.2.0 // indirect
 	github.com/google/shlex v0.0.0-20191202100458-e7afc7fbc510 // indirect
